/*

QOI - The "Quite OK Image" format for fast, lossless image compression

Dominic Szablewski - https://phoboslab.org


-- LICENSE: The MIT License(MIT)

Copyright(c) 2021 Dominic Szablewski

Permission is hereby granted, free of charge, to any person obtaining a copy of
this software and associated documentation files(the "Software"), to deal in
the Software without restriction, including without limitation the rights to
use, copy, modify, merge, publish, distribute, sublicense, and / or sell copies
of the Software, and to permit persons to whom the Software is furnished to do
so, subject to the following conditions :
The above copyright notice and this permission notice shall be included in all
copies or substantial portions of the Software.
THE SOFTWARE IS PROVIDED "AS IS", WITHOUT WARRANTY OF ANY KIND, EXPRESS OR
IMPLIED, INCLUDING BUT NOT LIMITED TO THE WARRANTIES OF MERCHANTABILITY,
FITNESS FOR A PARTICULAR PURPOSE AND NONINFRINGEMENT.IN NO EVENT SHALL THE
AUTHORS OR COPYRIGHT HOLDERS BE LIABLE FOR ANY CLAIM, DAMAGES OR OTHER
LIABILITY, WHETHER IN AN ACTION OF CONTRACT, TORT OR OTHERWISE, ARISING FROM,
OUT OF OR IN CONNECTION WITH THE SOFTWARE OR THE USE OR OTHER DEALINGS IN THE
SOFTWARE.


-- About

QOI encodes and decodes images in a lossless format. An encoded QOI image is
usually around 10--30% larger than a decently optimized PNG image.

QOI outperforms simpler PNG encoders in compression ratio and performance. QOI
images are typically 20% smaller than PNGs written with stbi_image. Encoding is 
25-50x faster and decoding is 3-4x faster than stbi_image or libpng.


-- Synopsis

// Define `QOI_IMPLEMENTATION` in *one* C/C++ file before including this
// library to create the implementation.

#define QOI_IMPLEMENTATION
#include "qoi.h"

// Encode and store an RGBA buffer to the file system. The qoi_desc describes
// the input pixel data.
qoi_write("image_new.qoi", rgba_pixels, &(qoi_desc){
	.width = 1920,
	.height = 1080, 
	.channels = 4,
	.colorspace = QOI_SRGB
});

// Load and decode a QOI image from the file system into a 32bbp RGBA buffer.
// The qoi_desc struct will be filled with the width, height, number of channels
// and colorspace read from the file header.
qoi_desc desc;
void *rgba_pixels = qoi_read("image.qoi", &desc, 4);



-- Documentation

This library provides the following functions;
- qoi_read    -- read and decode a QOI file
- qoi_decode  -- decode the raw bytes of a QOI image from memory
- qoi_write   -- encode and write a QOI file
- qoi_encode  -- encode an rgba buffer into a QOI image in memory

See the function declaration below for the signature and more information.

If you don't want/need the qoi_read and qoi_write functions, you can define
QOI_NO_STDIO before including this library.

This library uses malloc() and free(). To supply your own malloc implementation
you can define QOI_MALLOC and QOI_FREE before including this library.


-- Data Format

A QOI file has a 14 byte header, followed by any number of data "chunks" and 8
zero-bytes to mark the end of the data stream.

struct qoi_header_t {
	char     magic[4];   // magic bytes "qoif"
	uint32_t width;      // image width in pixels (BE)
	uint32_t height;     // image height in pixels (BE)
	uint8_t  channels;   // 3 = RGB, 4 = RGBA
	uint8_t  colorspace; // 0 = sRGB with linear alpha, 1 = all channels linear
};

The decoder and encoder start with {r: 0, g: 0, b: 0, a: 0} as the previous
pixel value. Pixels are either encoded as
 - a run of the previous pixel
 - an index into an array of previously seen pixels
 - a difference to the previous pixel value in r,g,b
 - full r,g,b or r,g,b,a values

The color channels are assumed to not be premultiplied with the alpha channel 
(“un-premultiplied alpha”).

A running array[64] (zero-initialized) of previously seen pixel values is 
maintained by the encoder and decoder. Each pixel that is seen by the encoder
and decoder is put into this array at the position formed by a hash function of
the color value. In the encoder, if the pixel value at the index matches the
current pixel, this index position is written to the stream as QOI_OP_INDEX. 
The hash function for the index is:

  index_position = (r * 3 + g * 5 + b * 7 + a * 11) % 64

Each chunk starts with a 2- or 8-bit tag, followed by a number of data bits. The 
bit length of chunks is divisible by 8 - i.e. all chunks are byte aligned. All 
values encoded in these data bits have the most significant bit on the left.

The 8-bit tags have precedence over the 2-bit tags. A decoder must check for the
presence of an 8-bit tag first.

The byte stream is padded with 8 zero-bytes at the end.


The possible chunks are:


.- QOI_OP_INDEX ----------.
|         Byte[0]         |
|  7  6  5  4  3  2  1  0 |
|-------+-----------------|
|  0  0 |     index       |
`-------------------------`
2-bit tag b00
6-bit index into the color index array: 0..63


.- QOI_OP_DIFF -----------. 
|         Byte[0]         |
|  7  6  5  4  3  2  1  0 |
|-------+-----+-----+-----|
<<<<<<< HEAD
|  1  0 |  dr |  dg |  db |

2-bit tag b10
=======
|  0  1 |  dr |  dg |  db |
`-------------------------`
2-bit tag b01
>>>>>>> c2edcd3d
2-bit   red channel difference from the previous pixel between -2..1
2-bit green channel difference from the previous pixel between -2..1
2-bit  blue channel difference from the previous pixel between -2..1

The difference to the current channel values are using a wraparound operation, 
so "1 - 2" will result in 255, while "255 + 1" will result in 0.

Values are stored as unsigned integers with a bias of 2. E.g. -2 is stored as 
0 (b00). 1 is stored as 3 (b11).


.- QOI_OP_LUMA -------------------------------------. 
|         Byte[0]         |         Byte[1]         |
|  7  6  5  4  3  2  1  0 |  7  6  5  4  3  2  1  0 |
|-------+-----------------+-------------+-----------|
|  1  0 |  green diff     |   dr - dg   |  db - dg  |
`---------------------------------------------------`
2-bit tag b10
6-bit green channel difference from the previous pixel -32..31
4-bit   red channel difference minus green channel difference -8..7
4-bit  blue channel difference minus green channel difference -8..7

The green channel is used to indicate the general direction of change and is 
encoded in 6 bits. The red and green channels (dr and db) base their diffs off
of the green channel difference and are encoded in 4 bits. I.e.:
  dr_dg = (last_px.r - cur_px.r) - (last_px.g - cur_px.g)
  db_dg = (last_px.b - cur_px.b) - (last_px.g - cur_px.g)

The difference to the current channel values are using a wraparound operation, 
so "10 - 13" will result in 253, while "250 + 7" will result in 1.

Values are stored as unsigned integers with a bias of 32 for the green channel 
and a bias of 8 for the red and blue channel.


.- QOI_OP_RUN ------------.
|         Byte[0]         |
|  7  6  5  4  3  2  1  0 |
|-------+-----------------|
|  1  1 |       run       |
`-------------------------`
2-bit tag b11
6-bit run-length repeating the previous pixel: 1..62

The run-length is stored with a bias of 1. Note that the run-lengths 63 and 64 
(b111110 and b111111) are illegal as they are occupied by the QOI_OP_RGB and 
QOI_OP_RGBA tags.


.- QOI_OP_RGB ------------------------------------------.
|         Byte[0]         | Byte[1] | Byte[2] | Byte[3] |
|  7  6  5  4  3  2  1  0 | 7 .. 0  | 7 .. 0  | 7 .. 0  |
|-------------------------+---------+---------+---------|
|  1  1  1  1  1  1  1  0 |   red   |  green  |  blue   |
`-------------------------------------------------------`
8-bit tag b11111110
8-bit   red channel value
8-bit green channel value
8-bit  blue channel value


.- QOI_OP_RGBA ---------------------------------------------------.
|         Byte[0]         | Byte[1] | Byte[2] | Byte[3] | Byte[4] |
|  7  6  5  4  3  2  1  0 | 7 .. 0  | 7 .. 0  | 7 .. 0  | 7 .. 0  |
|-------------------------+---------+---------+---------+---------|
|  1  1  1  1  1  1  1  1 |   red   |  green  |  blue   |  alpha  |
`-----------------------------------------------------------------`
8-bit tag b11111111
8-bit   red channel value
8-bit green channel value
8-bit  blue channel value
8-bit alpha channel value


The byte stream is padded at the end with 8 zero bytes. Since the longest legal 
chunk is 5 bytes (QOI_OP_RGBA), with this padding it is possible to check for an
overrun only once per decode loop iteration. These 0x00 bytes also mark the end
of the data stream, as an encoder should never produce 8 consecutive zero bytes
within the stream.

*/


// -----------------------------------------------------------------------------
// Header - Public functions

#ifndef QOI_H
#define QOI_H

#ifdef __cplusplus
extern "C" {
#endif

// A pointer to a qoi_desc struct has to be supplied to all of qoi's functions. 
// It describes either the input format (for qoi_write and qoi_encode), or is 
// filled with the description read from the file header (for qoi_read and
// qoi_decode).

// The colorspace in this qoi_desc is an enum where 
//   0 = sRGB, i.e. gamma scaled RGB channels and a linear alpha channel
//   1 = all channels are linear
// You may use the constants QOI_SRGB or QOI_LINEAR. The colorspace is purely 
// informative. It will be saved to the file header, but does not affect
// en-/decoding in any way.

#define QOI_SRGB   0
#define QOI_LINEAR 1

typedef struct {
	unsigned int width;
	unsigned int height;
	unsigned char channels;
	unsigned char colorspace;
} qoi_desc;

#ifndef QOI_NO_STDIO

// Encode raw RGB or RGBA pixels into a QOI image and write it to the file 
// system. The qoi_desc struct must be filled with the image width, height, 
// number of channels (3 = RGB, 4 = RGBA) and the colorspace. 

// The function returns 0 on failure (invalid parameters, or fopen or malloc 
// failed) or the number of bytes written on success.

int qoi_write(const char *filename, const void *data, const qoi_desc *desc);


// Read and decode a QOI image from the file system. If channels is 0, the
// number of channels from the file header is used. If channels is 3 or 4 the
// output format will be forced into this number of channels.

// The function either returns NULL on failure (invalid data, or malloc or fopen
// failed) or a pointer to the decoded pixels. On success, the qoi_desc struct 
// will be filled with the description from the file header.

// The returned pixel data should be free()d after use.

void *qoi_read(const char *filename, qoi_desc *desc, int channels);

#endif // QOI_NO_STDIO


// Encode raw RGB or RGBA pixels into a QOI image in memory.

// The function either returns NULL on failure (invalid parameters or malloc 
// failed) or a pointer to the encoded data on success. On success the out_len 
// is set to the size in bytes of the encoded data.

// The returned qoi data should be free()d after use.

void *qoi_encode(const void *data, const qoi_desc *desc, int *out_len);


// Decode a QOI image from memory.

// The function either returns NULL on failure (invalid parameters or malloc 
// failed) or a pointer to the decoded pixels. On success, the qoi_desc struct 
// is filled with the description from the file header.

// The returned pixel data should be free()d after use.

void *qoi_decode(const void *data, int size, qoi_desc *desc, int channels);


#ifdef __cplusplus
}
#endif
#endif // QOI_H


// -----------------------------------------------------------------------------
// Implementation

#ifdef QOI_IMPLEMENTATION
#include <stdlib.h>

#ifndef QOI_MALLOC
	#define QOI_MALLOC(sz) malloc(sz)
	#define QOI_FREE(p)    free(p)
#endif

#define QOI_OP_INDEX  0x00 // 00xxxxxx
#define QOI_OP_DIFF   0x40 // 01xxxxxx
#define QOI_OP_LUMA   0x80 // 10xxxxxx
#define QOI_OP_RUN    0xc0 // 11xxxxxx
#define QOI_OP_RGB    0xfe // 11111110
#define QOI_OP_RGBA   0xff // 11111111

#define QOI_MASK_2    0xc0 // 11000000

#define QOI_COLOR_HASH(C) (C.rgba.r*3 + C.rgba.g*5 + C.rgba.b*7 + C.rgba.a*11)
#define QOI_MAGIC \
	(((unsigned int)'q') << 24 | ((unsigned int)'o') << 16 | \
	 ((unsigned int)'i') <<  8 | ((unsigned int)'f'))
#define QOI_HEADER_SIZE 14
#define QOI_PADDING 8

typedef union {
	struct { unsigned char r, g, b, a; } rgba;
	unsigned int v;
} qoi_rgba_t;

void qoi_write_32(unsigned char *bytes, int *p, unsigned int v) {
	bytes[(*p)++] = (0xff000000 & v) >> 24;
	bytes[(*p)++] = (0x00ff0000 & v) >> 16;
	bytes[(*p)++] = (0x0000ff00 & v) >> 8;
	bytes[(*p)++] = (0x000000ff & v);
}

unsigned int qoi_read_32(const unsigned char *bytes, int *p) {
	unsigned int a = bytes[(*p)++];
	unsigned int b = bytes[(*p)++];
	unsigned int c = bytes[(*p)++];
	unsigned int d = bytes[(*p)++];
	return (a << 24) | (b << 16) | (c << 8) | d;
}

void *qoi_encode(const void *data, const qoi_desc *desc, int *out_len) {
	if (
		data == NULL || out_len == NULL || desc == NULL ||
		desc->width == 0 || desc->height == 0 ||
		desc->channels < 3 || desc->channels > 4 ||
		desc->colorspace > 2
	) {
		return NULL;
	}

	int max_size = 
		desc->width * desc->height * (desc->channels + 1) + 
		QOI_HEADER_SIZE + QOI_PADDING;

	int p = 0;
	unsigned char *bytes = QOI_MALLOC(max_size);
	if (!bytes) {
		return NULL;
	}

	qoi_write_32(bytes, &p, QOI_MAGIC);
	qoi_write_32(bytes, &p, desc->width);
	qoi_write_32(bytes, &p, desc->height);
	bytes[p++] = desc->channels;
	bytes[p++] = desc->colorspace;


	const unsigned char *pixels = (const unsigned char *)data;

	qoi_rgba_t index[64] = {0};

	int run = 0;
	qoi_rgba_t px_prev = {.rgba = {.r = 0, .g = 0, .b = 0, .a = 0}};
	qoi_rgba_t px = px_prev;
	
	int px_len = desc->width * desc->height * desc->channels;
	int px_end = px_len - desc->channels;
	int channels = desc->channels;

	for (int px_pos = 0; px_pos < px_len; px_pos += channels) {
		if (channels == 4) {
			px = *(qoi_rgba_t *)(pixels + px_pos);
		}
		else {
			px.rgba.r = pixels[px_pos + 0];
			px.rgba.g = pixels[px_pos + 1];
			px.rgba.b = pixels[px_pos + 2];
		}

		if (px.v == px_prev.v) {
			run++;
			if (run == 62 || px_pos == px_end) {
				bytes[p++] = QOI_OP_RUN | (run - 1);
				run = 0;
			}
		}
		else  {
			if (run > 0) {
				bytes[p++] = QOI_OP_RUN | (run - 1);
				run = 0;
			}

			int index_pos = QOI_COLOR_HASH(px) % 64;

			if (index[index_pos].v == px.v) {
				bytes[p++] = QOI_OP_INDEX | index_pos;
			}
			else {
				index[index_pos] = px;

				if (px.rgba.a == px_prev.rgba.a) {
					char vr = px.rgba.r - px_prev.rgba.r;
					char vg = px.rgba.g - px_prev.rgba.g;
					char vb = px.rgba.b - px_prev.rgba.b;

					char vg_r = vr - vg;
					char vg_b = vb - vg;

					if (
						vr > -3 && vr < 2 &&
						vg > -3 && vg < 2 && 
						vb > -3 && vb < 2
					) {
						bytes[p++] = QOI_OP_DIFF | (vr + 2) << 4 | (vg + 2) << 2 | (vb + 2);
					}
					else if (
						vg_r >  -9 && vg_r <  8 && 
						vg   > -33 && vg   < 32 && 
						vg_b >  -9 && vg_b <  8
					) {
						bytes[p++] = QOI_OP_LUMA     | (vg   + 32);
						bytes[p++] = (vg_r + 8) << 4 | (vg_b +  8);
					}
					else {
						bytes[p++] = QOI_OP_RGB;
						bytes[p++] = px.rgba.r;
						bytes[p++] = px.rgba.g;
						bytes[p++] = px.rgba.b;
					}
				}
				else {
					bytes[p++] = QOI_OP_RGBA;
					bytes[p++] = px.rgba.r;
					bytes[p++] = px.rgba.g;
					bytes[p++] = px.rgba.b;
					bytes[p++] = px.rgba.a;
				}
			}
		}
		px_prev = px;
	}

	for (int i = 0; i < QOI_PADDING; i++) {
		bytes[p++] = 0;
	}

	*out_len = p;
	return bytes;
}

void *qoi_decode(const void *data, int size, qoi_desc *desc, int channels) {
	if (
		data == NULL || desc == NULL ||
		(channels != 0 && channels != 3 && channels != 4) ||
		size < QOI_HEADER_SIZE + QOI_PADDING
	) {
		return NULL;
	}

	const unsigned char *bytes = (const unsigned char *)data;
	int p = 0;

	unsigned int header_magic = qoi_read_32(bytes, &p);
	desc->width = qoi_read_32(bytes, &p);
	desc->height = qoi_read_32(bytes, &p);
	desc->channels = bytes[p++];
	desc->colorspace = bytes[p++];

	if (
		desc->width == 0 || desc->height == 0 || 
		desc->channels < 3 || desc->channels > 4 ||
		desc->colorspace > 2 ||
		header_magic != QOI_MAGIC
	) {
		return NULL;
	}

	if (channels == 0) {
		channels = desc->channels;
	}

	int px_len = desc->width * desc->height * channels;
	unsigned char *pixels = QOI_MALLOC(px_len);
	if (!pixels) {
		return NULL;
	}

	qoi_rgba_t px = {.rgba = {.r = 0, .g = 0, .b = 0, .a = 0}};
	qoi_rgba_t index[64] = {0};

	int run = 0;
	int chunks_len = size - QOI_PADDING;
	for (int px_pos = 0; px_pos < px_len; px_pos += channels) {
		if (run > 0) {
			run--;
		}
		else if (p < chunks_len) {
			int b1 = bytes[p++];

			if (b1 == QOI_OP_RGB) {
				px.rgba.r = bytes[p++];
				px.rgba.g = bytes[p++];
				px.rgba.b = bytes[p++];
			}
			else if (b1 == QOI_OP_RGBA) {
				px.rgba.r = bytes[p++];
				px.rgba.g = bytes[p++];
				px.rgba.b = bytes[p++];
				px.rgba.a = bytes[p++];
			}
			else if ((b1 & QOI_MASK_2) == QOI_OP_INDEX) {
				px = index[b1];
			}
			else if ((b1 & QOI_MASK_2) == QOI_OP_DIFF) {
				px.rgba.r += ((b1 >> 4) & 0x03) - 2;
				px.rgba.g += ((b1 >> 2) & 0x03) - 2;
				px.rgba.b += ( b1       & 0x03) - 2;
			}
			else if ((b1 & QOI_MASK_2) == QOI_OP_LUMA) {
				int b2 = bytes[p++];
				int vg = (b1 & 0x3f) - 32;
				px.rgba.r += vg - 8 + ((b2 >> 4) & 0x0f);
				px.rgba.g += vg;
				px.rgba.b += vg - 8 +  (b2       & 0x0f);
			}
			else if ((b1 & QOI_MASK_2) == QOI_OP_RUN) {
				run = (b1 & 0x3f);
			}

			index[QOI_COLOR_HASH(px) % 64] = px;
		}

		if (channels == 4) { 
			*(qoi_rgba_t*)(pixels + px_pos) = px;
		}
		else {
			pixels[px_pos + 0] = px.rgba.r;
			pixels[px_pos + 1] = px.rgba.g;
			pixels[px_pos + 2] = px.rgba.b;
		}
	}

	return pixels;
}

#ifndef QOI_NO_STDIO
#include <stdio.h>

int qoi_write(const char *filename, const void *data, const qoi_desc *desc) {
	FILE *f = fopen(filename, "wb");
	if (!f) {
		return 0;
	}

	int size;
	void *encoded = qoi_encode(data, desc, &size);
	if (!encoded) {
		fclose(f);
		return 0;
	}	
	
	fwrite(encoded, 1, size, f);
	fclose(f);
	
	QOI_FREE(encoded);
	return size;
}

void *qoi_read(const char *filename, qoi_desc *desc, int channels) {
	FILE *f = fopen(filename, "rb");
	if (!f) {
		return NULL;
	}

	fseek(f, 0, SEEK_END);
	int size = ftell(f);
	fseek(f, 0, SEEK_SET);

	void *data = QOI_MALLOC(size);
	if (!data) {
		fclose(f);
		return NULL;
	}

	int bytes_read = fread(data, 1, size, f);
	fclose(f);

	void *pixels = qoi_decode(data, bytes_read, desc, channels);
	QOI_FREE(data);
	return pixels;
}

#endif // QOI_NO_STDIO
#endif // QOI_IMPLEMENTATION<|MERGE_RESOLUTION|>--- conflicted
+++ resolved
@@ -137,15 +137,9 @@
 |         Byte[0]         |
 |  7  6  5  4  3  2  1  0 |
 |-------+-----+-----+-----|
-<<<<<<< HEAD
-|  1  0 |  dr |  dg |  db |
-
-2-bit tag b10
-=======
 |  0  1 |  dr |  dg |  db |
 `-------------------------`
 2-bit tag b01
->>>>>>> c2edcd3d
 2-bit   red channel difference from the previous pixel between -2..1
 2-bit green channel difference from the previous pixel between -2..1
 2-bit  blue channel difference from the previous pixel between -2..1
