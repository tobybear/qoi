![QOI Logo](https://qoiformat.org/qoi-logo.svg)

# QOI - The “Quite OK Image Format” for fast, lossless image compression

Single-file MIT licensed library for C/C++

See [qoi.h](https://github.com/phoboslab/qoi/blob/master/qoi.h) for
the documentation and format specification.

More info at https://qoiformat.org


## Why?

Compared to stb_image and stb_image_write QOI offers 20x-50x faster encoding,
3x-4x faster decoding and 20% better compression. It's also stupidly simple and
fits in about 300 lines of C.


## Example Usage

- [qoiconv.c](https://github.com/phoboslab/qoi/blob/master/qoiconv.c)
converts between png <> qoi
 - [qoibench.c](https://github.com/phoboslab/qoi/blob/master/qoibench.c)
a simple wrapper to benchmark stbi, libpng and qoi


## Limitations

The QOI file format allows for huge images with up to 18 exa-pixels. A streaming 
en-/decoder can handle these with minimal RAM requirements, assuming there is 
enough storage space.

This particular implementation of QOI however is limited to images with a 
maximum size of 400 million pixels. It will safely refuse to en-/decode anything
larger than that. This is not a streaming en-/decoder. It loads the whole image
file into RAM before doing any work and is not extensively optimized for 
performance (but it's still very fast).

If this is a limitation for your use case, please look into any of the other 
implementations listed below.


## Tools

- https://github.com/floooh/qoiview - native QOI viewer
- https://github.com/pfusik/qoi-ci/releases/tag/qoi-ci-1.1.0 - QOI Plugin installer for GIMP, Imagine, Paint.NET and XnView MP
- https://github.com/iOrange/QoiFileTypeNet/releases/tag/v0.2 - QOI Plugin for Paint.NET
- https://github.com/iOrange/QOIThumbnailProvider - Add thumbnails for QOI images in Windows Explorer
- https://github.com/Tom94/tev - another native QOI viewer (allows pixel peeping and comparison with other image formats)
- https://apps.apple.com/br/app/qoiconverterx/id1602159820 QOI <=> PNG converter available on the Mac App Store
- https://github.com/kaetemi/qoi-max - QOI Bitmap I/O Plugin for 3ds Max
- https://raylibtech.itch.io/rtexviewer - texture viewer, supports QOI
- https://raylibtech.itch.io/rtexpacker - texture packer, supports QOI
<<<<<<< HEAD
- https://github.com/DmitriySalnikov/godot_qoi - QOI GDNative Addon for Godot Engine
=======
- https://gitlab.com/dan9er/farbfeld-convert-qoi - QOI <=> farbfeld converter
>>>>>>> 3d77784b

## Implementations & Bindings of QOI

- https://github.com/pfusik/qoi-ci (Ć, transpiled to C, C++, C#, Java, JavaScript, Python and Swift)
- https://github.com/kodonnell/qoi (Python)
- https://github.com/Cr4xy/lua-qoi (Lua)
- https://github.com/superzazu/SDL_QOI (C, SDL2 bindings)
- https://github.com/saharNooby/qoi-java (Java)
- https://github.com/MasterQ32/zig-qoi (Zig)
- https://github.com/rbino/qoix (Elixir)
- https://github.com/NUlliiON/QoiSharp (C#)
- https://github.com/aldanor/qoi-rust (Rust)
- https://github.com/zakarumych/rapid-qoi (Rust)
- https://github.com/takeyourhatoff/qoi (Go)
- https://github.com/DosWorld/pasqoi (Pascal)
- https://github.com/elihwyma/Swift-QOI (Swift)
- https://github.com/xfmoulet/qoi (Go)
- https://erratique.ch/software/qoic (OCaml)
- https://github.com/arian/go-qoi (Go)
- https://github.com/kchapelier/qoijs (JavaScript)
- https://github.com/KristofferC/QOI.jl (Julia)
- https://github.com/shadowMitia/libqoi/ (C++)
- https://github.com/MKCG/php-qoi (PHP)
- https://github.com/LightHouseSoftware/qoiformats (D)
- https://github.com/mhoward540/qoi-nim (Nim)
- https://github.com/wx257osn2/qoixx (C++)


## QOI Support in Other Software

- [SerenityOS](https://github.com/SerenityOS/serenity) supports decoding QOI system wide through a custom [cpp implementation in LibGfx](https://github.com/SerenityOS/serenity/blob/master/Userland/Libraries/LibGfx/QOILoader.h)
- [Raylib](https://github.com/raysan5/raylib) supports decoding and encoding QOI textures through its [rtextures module](https://github.com/raysan5/raylib/blob/master/src/rtextures.c)
- [Rebol3](https://github.com/Oldes/Rebol3/issues/39) supports decoding and encoding QOI using a native codec
- [c-ray](https://github.com/vkoskiv/c-ray) supports QOI natively
- [SAIL](https://github.com/HappySeaFox/sail) image decoding library, supports decoding and encoding QOI images
- [Orx](https://github.com/orx/orx) 2D game engine, supports QOI natively
- [IrfanView](https://www.irfanview.com) supports decoding and encoding QOI through its Formats plugin
- [ImageMagick](https://github.com/ImageMagick/ImageMagick) supports decoding and encoding QOI, since 7.1.0-20
- [barebox](https://barebox.org) bootloader, supports decoding QOI images for splash logo, since v2022.03.0

## Packages

[AUR](https://aur.archlinux.org/pkgbase/qoi-git/) - system-wide qoi.h, qoiconv and qoibench install as split packages.


## Implementations not yet conforming to the final specification

These implementations are based on the pre-release version of QOI. Resulting files are not compatible with the current version.

- https://github.com/ChevyRay/qoi_rs (Rust)
- https://github.com/panzi/jsqoi (TypeScript)
- https://github.com/0xd34df00d/hsqoi (Haskell)
<|MERGE_RESOLUTION|>--- conflicted
+++ resolved
@@ -52,11 +52,9 @@
 - https://github.com/kaetemi/qoi-max - QOI Bitmap I/O Plugin for 3ds Max
 - https://raylibtech.itch.io/rtexviewer - texture viewer, supports QOI
 - https://raylibtech.itch.io/rtexpacker - texture packer, supports QOI
-<<<<<<< HEAD
 - https://github.com/DmitriySalnikov/godot_qoi - QOI GDNative Addon for Godot Engine
-=======
 - https://gitlab.com/dan9er/farbfeld-convert-qoi - QOI <=> farbfeld converter
->>>>>>> 3d77784b
+
 
 ## Implementations & Bindings of QOI
 
